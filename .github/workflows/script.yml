name: Run Scripts and Trigger Deployment

on:
  push:
    branches:
      - stage
      - prod
  workflow_dispatch:
    inputs:
      environment:
        description: 'Environment to deploy to'
        required: true
        default: 'stage'
        type: choice
        options:
          - stage
          - prod

jobs:
  run-scripts:
    name: Run Configuration Scripts
    environment: ${{ github.event_name == 'workflow_dispatch' && inputs.environment || (github.ref_name == 'stage' && 'stage' || (github.ref_name == 'prod' && 'prod')) }}
    runs-on: ubuntu-latest
    strategy:
      matrix:
        node-version: ['22']
    steps:
      - name: Checkout
        uses: actions/checkout@v4
      
      - name: Echo Environment
        run: |
          echo "Environment being used: ${{ github.event_name == 'workflow_dispatch' && inputs.environment || (github.ref_name) }}"
          echo "Event name: ${{ github.event_name }}"
          echo "Branch name: ${{ github.ref_name }}"
          echo "Manual environment input: ${{ inputs.environment || 'N/A' }}"
      
      - name: Use Node.js ${{ matrix.node-version }}
        uses: actions/setup-node@v4
        with:
          node-version: ${{ matrix.node-version }}
      - name: Cache node modules
        id: cache-npm
        uses: actions/cache@v4
        env:
          cache-name: cache-node-modules
          environment: ${{ github.event_name == 'workflow_dispatch' && inputs.environment || (github.ref_name == 'stage' && 'stage' || (github.ref_name == 'prod' && 'prod')) }}
        with:
          path: |
            ~/.npm
            node_modules
          key: ${{ runner.os }}-${{ env.cache-name }}-${{ env.environment }}-${{ hashFiles('**/package-lock.json') }}
          restore-keys: |
            ${{ runner.os }}-${{ env.cache-name }}-${{ env.environment }}-
            ${{ runner.os }}-${{ env.cache-name }}-
      - name: Debug - Node Info
        run: |
          echo "Node version: $(node --version)"
          echo "NPM version: $(npm --version)"
      - if: ${{ steps.cache-npm.outputs.cache-hit != 'true' }}
        name: Install Dependencies
        run: |
          npm ci --prefer-offline
          npm list --depth=0
      - name: Cache run scripts results
        id: cache-scripts
        uses: actions/cache@v4
        env:
          cache-name: cache-run-scripts
          environment: ${{ github.event_name == 'workflow_dispatch' && inputs.environment || (github.ref_name == 'stage' && 'stage' || (github.ref_name == 'prod' && 'prod')) }}
        with:
          path: |
            .scripts-cache
          key: ${{ runner.os }}-${{ env.cache-name }}-${{ env.environment }}-${{ hashFiles('scripts/**') }}
          restore-keys: |
            ${{ runner.os }}-${{ env.cache-name }}-${{ env.environment }}-
      - name: Skip Scripts (Cache Hit)
        if: ${{ steps.cache-scripts.outputs.cache-hit == 'true' }}
        run: |
          echo "Scripts already completed - skipping due to cache hit"
          cat .scripts-cache/completed.txt || echo "Cache marker found"
      
      - name: Run Scripts
        if: ${{ steps.cache-scripts.outputs.cache-hit != 'true' }}
        run: |
          npm run create-shipping-carriers
          npm run create-payment-methods
          # Create cache marker file
          mkdir -p .scripts-cache
          echo "Scripts completed at $(date)" > .scripts-cache/completed.txt
        env:
          # Use branch-based or manual environment selection for credentials
          OAUTH_CLIENT_ID: ${{ (github.ref_name == 'prod' || (github.event_name == 'workflow_dispatch' && inputs.environment == 'prod')) && secrets.OAUTH_CLIENT_ID_PROD || secrets.CLIENTID_STAGE }}
          OAUTH_CLIENT_SECRETS: ${{ (github.ref_name == 'prod' || (github.event_name == 'workflow_dispatch' && inputs.environment == 'prod')) && secrets.OAUTH_CLIENT_SECRETS_PROD || secrets.OAUTH_CLIENT_SECRETS_STAGE }}
          OAUTH_TECHNICAL_ACCOUNT_ID: ${{ (github.ref_name == 'prod' || (github.event_name == 'workflow_dispatch' && inputs.environment == 'prod')) && secrets.OAUTH_TECHNICAL_ACCOUNT_ID_PROD || secrets.TECHNICALACCID_STAGE }}
          OAUTH_TECHNICAL_ACCOUNT_EMAIL: ${{ (github.ref_name == 'prod' || (github.event_name == 'workflow_dispatch' && inputs.environment == 'prod')) && secrets.OAUTH_TECHNICAL_ACCOUNT_EMAIL_PROD || secrets.TECHNICALACCEMAIL_STAGE }}
          OAUTH_IMS_ORG_ID: ${{ (github.ref_name == 'prod' || (github.event_name == 'workflow_dispatch' && inputs.environment == 'prod')) && secrets.OAUTH_IMS_ORG_ID_PROD || secrets.IMSORGID_STAGE }}
          OAUTH_SCOPES: ${{ (github.ref_name == 'prod' || (github.event_name == 'workflow_dispatch' && inputs.environment == 'prod')) && secrets.OAUTH_SCOPES_PROD || secrets.OAUTH_SCOPES_STAGE }}
          AIO_CLI_ENV: ${{ (github.ref_name == 'prod' || (github.event_name == 'workflow_dispatch' && inputs.environment == 'prod')) && vars.AIO_CLI_ENV_PROD || 'prod' }}
          COMMERCE_BASE_URL: ${{ (github.ref_name == 'prod' || (github.event_name == 'workflow_dispatch' && inputs.environment == 'prod')) && secrets.COMMERCE_BASE_URL_PROD || secrets.COMMERCE_BASE_URL_STAGE }}
  deploy:
    name: Trigger Deployment to Stage
    needs: run-scripts
    runs-on: ubuntu-latest
    permissions:
      actions: write
      contents: read
    steps:
      - name: Trigger Stage Deployment
        if: ${{ github.ref_name == 'stage' || (github.event_name == 'workflow_dispatch' && inputs.environment == 'stage') }}
        uses: actions/github-script@v7
        with:
          script: |
            await github.rest.actions.createWorkflowDispatch({
              owner: context.repo.owner,
              repo: context.repo.repo,
              workflow_id: 'deploy-stage.yml',
              ref: 'stage'
            });
            console.log('Triggered stage deployment workflow');

  deploy-prod:
    name: Deploy to Production (Requires Approval)
    needs: run-scripts
    runs-on: ubuntu-latest
    if: ${{ github.ref_name == 'prod' || (github.event_name == 'workflow_dispatch' && inputs.environment == 'prod') }}
    environment: prod
    permissions:
      actions: write
      contents: read
    steps:
      - name: Trigger Production Deployment
        uses: actions/github-script@v7
        with:
          script: |
            await github.rest.actions.createWorkflowDispatch({
              owner: context.repo.owner,
              repo: context.repo.repo,
              workflow_id: 'deploy-prod.yml',
              ref: 'prod'
            });
<<<<<<< HEAD
            console.log('Triggered production deployment workflow after approval');
=======
            console.log('Triggered production deployment workflow after approval');
>>>>>>> 84158706
<|MERGE_RESOLUTION|>--- conflicted
+++ resolved
@@ -139,8 +139,4 @@
               workflow_id: 'deploy-prod.yml',
               ref: 'prod'
             });
-<<<<<<< HEAD
-            console.log('Triggered production deployment workflow after approval');
-=======
-            console.log('Triggered production deployment workflow after approval');
->>>>>>> 84158706
+            console.log('Triggered production deployment workflow after approval');